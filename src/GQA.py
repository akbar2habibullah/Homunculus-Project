--- conflicted
+++ resolved
@@ -10,7 +10,6 @@
 """
 
 class GroupedQueryAttention(nn.Module):
-<<<<<<< HEAD
     def __init__(self, embed_size, num_heads, num_groups, attention_type='scaled_dot_product'):
         super(GroupedQueryAttention, self).__init__()
         self.embed_size = embed_size
@@ -20,16 +19,6 @@
         self.head_dim = embed_size // num_heads
         assert (self.head_dim * num_heads == embed_size), "embed_size must be divisible by num_heads"
 
-=======
-    def __init__(self, embed_size, num_heads, num_kv_heads):
-        super(GroupedQueryAttention, self).__init__()
-        self.embed_size = embed_size
-        self.num_heads = num_heads
-        self.num_kv_heads = num_kv_heads
-        self.head_dim = embed_size // num_heads
-        self.kv_head_dim = embed_size // num_kv_heads
-        
->>>>>>> f0f447a2
         self.query = nn.Linear(embed_size, embed_size)
         self.key = nn.Linear(embed_size, num_kv_heads * self.kv_head_dim)
         self.value = nn.Linear(embed_size, num_kv_heads * self.kv_head_dim)
@@ -44,7 +33,6 @@
         b, n, _ = q.shape
         
         # Linear projections
-<<<<<<< HEAD
         q = self.query(q).view(b, n, self.num_heads, self.head_dim).transpose(1, 2)  # (b, num_heads, n, head_dim)
         k = self.key(k).view(b, n, self.num_heads, self.head_dim).transpose(1, 2)
         v = self.value(v).view(b, n, self.num_heads, self.head_dim).transpose(1, 2)
@@ -84,25 +72,4 @@
         else:
             attn_weights = None
 
-        return out, attn_weights
-=======
-        q = self.query(q).view(b, n, self.num_heads, self.head_dim).transpose(1, 2)
-        k = self.key(k).view(b, n, self.num_kv_heads, self.kv_head_dim).transpose(1, 2)
-        v = self.value(v).view(b, n, self.num_kv_heads, self.kv_head_dim).transpose(1, 2)
-        
-        # Repeat k and v to match number of query heads
-        k = k.repeat_interleave(self.num_heads // self.num_kv_heads, dim=1)
-        v = v.repeat_interleave(self.num_heads // self.num_kv_heads, dim=1)
-        
-        # Attention
-        scores = torch.einsum('bhqd,bhkd->bhqk', q, k) / (self.head_dim ** 0.5)
-        if mask is not None:
-            scores = scores.masked_fill(mask == 0, float('-inf'))
-        attn_weights = F.softmax(scores, dim=-1)
-        attn_output = torch.einsum('bhqk,bhkd->bhqd', attn_weights, v)
-        
-        attn_output = attn_output.transpose(1, 2).contiguous().view(b, n, self.embed_size)
-        attn_output = self.out(attn_output)
-        
-        return attn_output, attn_weights
->>>>>>> f0f447a2
+        return out, attn_weights